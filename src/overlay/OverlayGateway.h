#ifndef __OVERLAYGATEWAY__
#define __OVERLAYGATEWAY__

// Copyright 2014 Stellar Development Foundation and contributors. Licensed
// under the ISC License. See the COPYING file at the top-level directory of
// this distribution or at http://opensource.org/licenses/ISC

#include "generated/StellarXDR.h"
#include "overlay/Peer.h"

/*
Public interface to the Overlay module

Maintains the connection to the Stellar network
Handles flooding the appropriate messages to the rest of the world
There are 3 classes of messages:
-Messages to a particular Peer that want a response:
    Hello,  getPeers
-Messages that are flooded to the network:
    transaction, prepare, prepared, etc...
-Messages that you want a response from some peer but you don't care which.
Should keep rotating peers till you get an answer:
    getTxSet, getQuorumSet, ...


*/

namespace stellar
{
<<<<<<< HEAD
class Ledger;
typedef std::shared_ptr<Ledger> LedgerPtr;
typedef std::shared_ptr<FBAQuorumSet> FBAQuorumSetPtr;
=======

>>>>>>> 8eba1101

class OverlayGateway
{
  public:
    // called by Ledger
    virtual void ledgerClosed(LedgerHeader& ledger) = 0;

    // called by TxHerder
    virtual void broadcastMessage(uint256 const& messageID) = 0;

    // called by FBA
    virtual FBAQuorumSetPtr fetchFBAQuorumSet(uint256 const& itemID,
                                              bool askNetwork) = 0;

    // called internally and by FBA
    virtual void broadcastMessage(StellarMessage const& msg,
                                  Peer::pointer peer) = 0;
    // virtual Item trackDownItem(uint256 itemID,
    // StellarMessage& msg) = 0;  needs to return Item this is the
    // issue
    // virtual void stopTrackingItem(uint256 itemID) = 0;

    // called internally
    virtual void recvFBAQuorumSet(FBAQuorumSetPtr qset) = 0;
    virtual void doesntHaveQSet(uint256 const& index,
                                Peer::pointer peer) = 0;
    virtual void recvFloodedMsg(uint256 const& index,
                                StellarMessage const& msg,
                                uint32_t ledgerIndex, Peer::pointer peer) = 0;
    virtual Peer::pointer getRandomPeer() = 0;
    virtual Peer::pointer getNextPeer(
        Peer::pointer peer) = 0; // returns NULL if the passed peer isn't found
};
}

#endif<|MERGE_RESOLUTION|>--- conflicted
+++ resolved
@@ -27,13 +27,6 @@
 
 namespace stellar
 {
-<<<<<<< HEAD
-class Ledger;
-typedef std::shared_ptr<Ledger> LedgerPtr;
-typedef std::shared_ptr<FBAQuorumSet> FBAQuorumSetPtr;
-=======
-
->>>>>>> 8eba1101
 
 class OverlayGateway
 {
