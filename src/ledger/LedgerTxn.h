--- conflicted
+++ resolved
@@ -560,14 +560,11 @@
     void rollbackChild() override;
 
     void writeSignersTableIntoAccountsTable();
-<<<<<<< HEAD
     void encodeDataNamesBase64();
     void encodeHomeDomainsBase64();
-=======
     void prefetch(LedgerKey const& key);
     void prefetchNow(LedgerKey const& key);
     void cancelPrefetch(LedgerKey const& key);
     void cancelAllPrefetches();
->>>>>>> 0d6805db
 };
 }