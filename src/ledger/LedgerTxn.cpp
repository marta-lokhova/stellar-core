// Copyright 2018 Stellar Development Foundation and contributors. Licensed
// under the Apache License, Version 2.0. See the COPYING file at the root
// of this distribution or at http://www.apache.org/licenses/LICENSE-2.0

#include "ledger/LedgerTxn.h"
#include "crypto/Hex.h"
#include "crypto/KeyUtils.h"
#include "crypto/SecretKey.h"
#include "database/Database.h"
#include "ledger/LedgerRange.h"
#include "ledger/LedgerTxnEntry.h"
#include "ledger/LedgerTxnHeader.h"
#include "ledger/LedgerTxnImpl.h"
#include "util/GlobalChecks.h"
#include "util/XDROperators.h"
#include "util/types.h"
#include "xdr/Stellar-ledger-entries.h"
#include "xdrpp/marshal.h"
#include <soci.h>

namespace stellar
{

// Implementation of AbstractLedgerTxnParent --------------------------------
AbstractLedgerTxnParent::~AbstractLedgerTxnParent()
{
}

// Implementation of AbstractPrefetcher -------------------------------------
AbstractPrefetcher::~AbstractPrefetcher()
{
}

// Implementation of Prefetcher ---------------------------------------------
LedgerTxnRoot::Impl::Prefetcher::~Prefetcher()
{
}

std::list<LedgerKey const>&
LedgerTxnRoot::Impl::Prefetcher::getQueueByType(LedgerEntryType let)
{
    switch (let)
    {
    case ACCOUNT:
        return mAccountsQueue;
    case DATA:
        return mDataQueue;
    case OFFER:
        return mOffersQueue;
    case TRUSTLINE:
        return mTrustlinesQueue;
    default:
        throw std::runtime_error("Unknown ledger entry type");
    }
}

void
LedgerTxnRoot::Impl::Prefetcher::queueForPrefetch(LedgerKey const& key,
                                                  bool immediate)
{
    auto& queue = getQueueByType(key.type());
    if (immediate)
    {
        queue.push_front(key);
    }
    else
    {
        queue.push_back(key);
    }
}

void
LedgerTxnRoot::Impl::Prefetcher::cancelPrefetch(LedgerKey const& key)
{
    auto& queue = getQueueByType(key.type());
    auto toCancel = std::find(queue.begin(), queue.end(), key);
    if (toCancel != queue.end())
    {
        queue.erase(toCancel);
    }
}

void
LedgerTxnRoot::Impl::Prefetcher::cancelAllPrefetches()
{
    mAccountsQueue.clear();
    mDataQueue.clear();
    mOffersQueue.clear();
    mTrustlinesQueue.clear();
}

bool
LedgerTxnRoot::Impl::Prefetcher::hasNextToPrefetch(LedgerEntryType type)
{
    auto const& queue = getQueueByType(type);
    return !queue.empty();
}

LedgerKey
LedgerTxnRoot::Impl::Prefetcher::getNextToPrefetch(LedgerEntryType type)
{
    auto& queue = getQueueByType(type);
    if (!queue.empty())
    {
        auto front = queue.front();
        queue.pop_front();
        return front;
    }
    else
    {
        throw std::runtime_error("Nothing to prefetch");
    }
}

std::pair<bool, std::shared_ptr<LedgerEntry const>>
LedgerTxnRoot::Impl::Prefetcher::getPrefetched(LedgerKey const& key)
{
    auto entry = mCache.find(key);
    if (entry != mCache.end())
    {
        return std::make_pair(true, entry->second);
    }
    return std::make_pair(false, nullptr);
}

void
LedgerTxnRoot::Impl::Prefetcher::insertPrefetched(
    LedgerKey const& key, std::shared_ptr<LedgerEntry const> entry)
{
    mCache[key] = entry;
}

void
LedgerTxnRoot::Impl::Prefetcher::clearAllPrefetched()
{
    mCache.clear();
}

// Implementation of EntryIterator --------------------------------------------
EntryIterator::EntryIterator(std::unique_ptr<AbstractImpl>&& impl)
    : mImpl(std::move(impl))
{
}

EntryIterator::EntryIterator(EntryIterator&& other)
    : mImpl(std::move(other.mImpl))
{
}

std::unique_ptr<EntryIterator::AbstractImpl> const&
EntryIterator::getImpl() const
{
    if (!mImpl)
    {
        throw std::runtime_error("Iterator is empty");
    }
    return mImpl;
}

EntryIterator& EntryIterator::operator++()
{
    getImpl()->advance();
    return *this;
}

EntryIterator::operator bool() const
{
    return !getImpl()->atEnd();
}

LedgerEntry const&
EntryIterator::entry() const
{
    return getImpl()->entry();
}

bool
EntryIterator::entryExists() const
{
    return getImpl()->entryExists();
}

LedgerKey const&
EntryIterator::key() const
{
    return getImpl()->key();
}

// Implementation of AbstractLedgerTxn --------------------------------------
AbstractLedgerTxn::~AbstractLedgerTxn()
{
}

// Implementation of LedgerTxn ----------------------------------------------
LedgerTxn::LedgerTxn(AbstractLedgerTxnParent& parent,
                     bool shouldUpdateLastModified)
    : mImpl(std::make_unique<Impl>(*this, parent, shouldUpdateLastModified))
{
}

LedgerTxn::LedgerTxn(LedgerTxn& parent, bool shouldUpdateLastModified)
    : LedgerTxn((AbstractLedgerTxnParent&)parent, shouldUpdateLastModified)
{
}

LedgerTxn::Impl::Impl(LedgerTxn& self, AbstractLedgerTxnParent& parent,
                      bool shouldUpdateLastModified)
    : mParent(parent)
    , mChild(nullptr)
    , mHeader(std::make_unique<LedgerHeader>(mParent.getHeader()))
    , mShouldUpdateLastModified(shouldUpdateLastModified)
    , mIsSealed(false)
{
    mParent.addChild(self);
}

LedgerTxn::~LedgerTxn()
{
    if (mImpl)
    {
        rollback();
    }
}

std::unique_ptr<LedgerTxn::Impl> const&
LedgerTxn::getImpl() const
{
    if (!mImpl)
    {
        throw std::runtime_error("LedgerTxnEntry was handled");
    }
    return mImpl;
}

void
LedgerTxn::addChild(AbstractLedgerTxn& child)
{
    getImpl()->addChild(child);
}

void
LedgerTxn::Impl::addChild(AbstractLedgerTxn& child)
{
    throwIfSealed();
    throwIfChild();

    mChild = &child;

    // std::set<...>::clear is noexcept
    mActive.clear();

    // std::shared_ptr<...>::reset is noexcept
    mActiveHeader.reset();
}

void
LedgerTxn::Impl::throwIfChild() const
{
    if (mChild)
    {
        throw std::runtime_error("LedgerTxn has child");
    }
}

void
LedgerTxn::Impl::throwIfSealed() const
{
    if (mIsSealed)
    {
        throw std::runtime_error("LedgerTxn is sealed");
    }
}

void
LedgerTxn::commit()
{
    getImpl()->commit();
    mImpl.reset();
}

void
LedgerTxn::Impl::commit()
{
    maybeUpdateLastModifiedThenInvokeThenSeal([&](EntryMap const& entries) {
        // getEntryIterator has the strong exception safety guarantee
        // commitChild has the strong exception safety guarantee
        mParent.commitChild(getEntryIterator(entries));
    });
}

void
LedgerTxn::commitChild(EntryIterator iter)
{
    getImpl()->commitChild(std::move(iter));
}

void
LedgerTxn::Impl::commitChild(EntryIterator iter)
{
    // Assignment of xdrpp objects does not have the strong exception safety
    // guarantee, so use std::unique_ptr<...>::swap to achieve it
    auto childHeader = std::make_unique<LedgerHeader>(mChild->getHeader());

    try
    {
        for (; (bool)iter; ++iter)
        {
            auto const& key = iter.key();
            if (iter.entryExists())
            {
                mEntry[key] = std::make_shared<LedgerEntry>(iter.entry());
            }
            else if (!mParent.getNewestVersion(key))
            { // Created in this LedgerTxn
                mEntry.erase(key);
            }
            else
            { // Existed in a previous LedgerTxn
                mEntry[key] = nullptr;
            }
        }
    }
    catch (std::exception& e)
    {
        printErrorAndAbort("fatal error during commit to LedgerTxn: ",
                           e.what());
    }
    catch (...)
    {
        printErrorAndAbort("unknown fatal error during commit to LedgerTxn");
    }

    // std::unique_ptr<...>::swap does not throw
    mHeader.swap(childHeader);
    mChild = nullptr;
}

LedgerTxnEntry
LedgerTxn::create(LedgerEntry const& entry)
{
    return getImpl()->create(*this, entry);
}

LedgerTxnEntry
LedgerTxn::Impl::create(LedgerTxn& self, LedgerEntry const& entry)
{
    throwIfSealed();
    throwIfChild();

    auto key = LedgerEntryKey(entry);
    if (getNewestVersion(key))
    {
        throw std::runtime_error("Key already exists");
    }

    auto current = std::make_shared<LedgerEntry>(entry);
    auto impl = LedgerTxnEntry::makeSharedImpl(self, *current);

    // Set the key to active before constructing the LedgerTxnEntry, as this
    // can throw and the LedgerTxnEntry destructor requires that mActive
    // contains key. LedgerTxnEntry constructor does not throw so this is
    // still exception safe.
    mActive.emplace(key, toEntryImplBase(impl));
    LedgerTxnEntry ltxe(impl);

    // std::shared_ptr assignment is noexcept
    mEntry[key] = current;
    return ltxe;
}

void
LedgerTxn::deactivate(LedgerKey const& key)
{
    getImpl()->deactivate(key);
}

void
LedgerTxn::Impl::deactivate(LedgerKey const& key)
{
    auto iter = mActive.find(key);
    if (iter == mActive.end())
    {
        throw std::runtime_error("Key is not active");
    }
    mActive.erase(iter);
}

void
LedgerTxn::deactivateHeader()
{
    getImpl()->deactivateHeader();
}

void
LedgerTxn::Impl::deactivateHeader()
{
    if (!mActiveHeader)
    {
        throw std::runtime_error("LedgerTxnHeader is not active");
    }
    mActiveHeader.reset();
}

void
LedgerTxn::erase(LedgerKey const& key)
{
    getImpl()->erase(key);
}

void
LedgerTxn::Impl::erase(LedgerKey const& key)
{
    throwIfSealed();
    throwIfChild();

    auto newest = getNewestVersion(key);
    if (!newest)
    {
        throw std::runtime_error("Key does not exist");
    }

    auto activeIter = mActive.find(key);
    bool isActive = activeIter != mActive.end();

    if (!mParent.getNewestVersion(key))
    { // Created in this LedgerTxn
        mEntry.erase(key);
    }
    else
    { // Existed in a previous LedgerTxn
        auto iter = mEntry.find(key);
        if (iter != mEntry.end())
        {
            iter->second.reset();
        }
        else
        {
            // C++14 requirements for exception safety of associative containers
            // guarantee that if emplace throws when inserting a single element
            // then the insertion has no effect
            mEntry.emplace(key, nullptr);
        }
    }
    // Note: Cannot throw after this point because the entry will not be
    // deactivated in that case

    if (isActive)
    {
        // C++14 requirements for exception safety of containers guarantee that
        // erase(iter) does not throw
        mActive.erase(activeIter);
    }
}

std::unordered_map<LedgerKey, LedgerEntry>
LedgerTxn::getAllOffers()
{
    return getImpl()->getAllOffers();
}

std::unordered_map<LedgerKey, LedgerEntry>
LedgerTxn::Impl::getAllOffers()
{
    auto offers = mParent.getAllOffers();
    for (auto const& kv : mEntry)
    {
        auto const& key = kv.first;
        auto const& entry = kv.second;
        if (key.type() != OFFER)
        {
            continue;
        }
        if (!entry)
        {
            offers.erase(key);
            continue;
        }
        offers[key] = *entry;
    }
    return offers;
}

std::shared_ptr<LedgerEntry const>
LedgerTxn::getBestOffer(Asset const& buying, Asset const& selling,
                        std::unordered_set<LedgerKey>& exclude)
{
    return getImpl()->getBestOffer(buying, selling, exclude);
}

std::shared_ptr<LedgerEntry const>
LedgerTxn::Impl::getBestOffer(Asset const& buying, Asset const& selling,
                              std::unordered_set<LedgerKey>& exclude)
{
    auto end = mEntry.cend();
    auto bestOfferIter = end;
    if (exclude.size() + mEntry.size() > exclude.bucket_count())
    {
        // taking a best guess as a starting point for how big exclude can get
        // this avoids rehashing when processing transactions after a lot of
        // changes already occured
        exclude.reserve(exclude.size() + mEntry.size());
    }
    for (auto iter = mEntry.cbegin(); iter != end; ++iter)
    {
        auto const& key = iter->first;
        auto const& entry = iter->second;
        if (key.type() != OFFER)
        {
            continue;
        }

        if (!exclude.insert(key).second)
        {
            continue;
        }

        if (!(entry && entry->data.offer().buying == buying &&
              entry->data.offer().selling == selling))
        {
            continue;
        }

        if ((bestOfferIter == end) ||
            isBetterOffer(*entry, *bestOfferIter->second))
        {
            bestOfferIter = iter;
        }
    }

    std::shared_ptr<LedgerEntry const> bestOffer;
    if (bestOfferIter != end)
    {
        bestOffer = std::make_shared<LedgerEntry const>(*bestOfferIter->second);
    }

    auto parentBestOffer = mParent.getBestOffer(buying, selling, exclude);
    if (bestOffer && parentBestOffer)
    {
        return isBetterOffer(*bestOffer, *parentBestOffer) ? bestOffer
                                                           : parentBestOffer;
    }
    else
    {
        return bestOffer ? bestOffer : parentBestOffer;
    }
}

LedgerEntryChanges
LedgerTxn::getChanges()
{
    return getImpl()->getChanges();
}

LedgerEntryChanges
LedgerTxn::Impl::getChanges()
{
    LedgerEntryChanges changes;
    changes.reserve(mEntry.size() * 2);
    maybeUpdateLastModifiedThenInvokeThenSeal([&](EntryMap const& entries) {
        for (auto const& kv : entries)
        {
            auto const& key = kv.first;
            auto const& entry = kv.second;

            auto previous = mParent.getNewestVersion(key);
            if (previous)
            {
                changes.emplace_back(LEDGER_ENTRY_STATE);
                changes.back().state() = *previous;

                if (entry)
                {
                    changes.emplace_back(LEDGER_ENTRY_UPDATED);
                    changes.back().updated() = *entry;
                }
                else
                {
                    changes.emplace_back(LEDGER_ENTRY_REMOVED);
                    changes.back().removed() = key;
                }
            }
            else
            {
                // If !entry and !previous.entry then the entry was created and
                // erased in this LedgerTxn, in which case it should not still
                // be in this LedgerTxn
                assert(entry);
                changes.emplace_back(LEDGER_ENTRY_CREATED);
                changes.back().created() = *entry;
            }
        }
    });
    return changes;
}

std::vector<LedgerKey>
LedgerTxn::getDeadEntries()
{
    return getImpl()->getDeadEntries();
}

std::vector<LedgerKey>
LedgerTxn::Impl::getDeadEntries()
{
    std::vector<LedgerKey> res;
    res.reserve(mEntry.size());
    maybeUpdateLastModifiedThenInvokeThenSeal([&res](EntryMap const& entries) {
        for (auto const& kv : entries)
        {
            auto const& key = kv.first;
            auto const& entry = kv.second;
            if (!entry)
            {
                res.push_back(key);
            }
        }
    });
    return res;
}

LedgerTxnDelta
LedgerTxn::getDelta()
{
    return getImpl()->getDelta();
}

LedgerTxnDelta
LedgerTxn::Impl::getDelta()
{
    LedgerTxnDelta delta;
    delta.entry.reserve(mEntry.size());
    maybeUpdateLastModifiedThenInvokeThenSeal([&](EntryMap const& entries) {
        for (auto const& kv : entries)
        {
            auto const& key = kv.first;
            auto previous = mParent.getNewestVersion(key);

            // Deep copy is not required here because getDelta causes
            // LedgerTxn to enter the sealed state, meaning subsequent
            // modifications are impossible.
            delta.entry[key] = {kv.second, previous};
        }
        delta.header = {*mHeader, mParent.getHeader()};
    });
    return delta;
}

EntryIterator
LedgerTxn::Impl::getEntryIterator(EntryMap const& entries) const
{
    auto iterImpl =
        std::make_unique<EntryIteratorImpl>(entries.cbegin(), entries.cend());
    return EntryIterator(std::move(iterImpl));
}

LedgerHeader const&
LedgerTxn::getHeader() const
{
    return getImpl()->getHeader();
}

LedgerHeader const&
LedgerTxn::Impl::getHeader() const
{
    return *mHeader;
}

std::vector<InflationWinner>
LedgerTxn::getInflationWinners(size_t maxWinners, int64_t minVotes)
{
    return getImpl()->getInflationWinners(maxWinners, minVotes);
}

std::map<AccountID, int64_t>
LedgerTxn::Impl::getDeltaVotes() const
{
    int64_t const MIN_VOTES_TO_INCLUDE = 1000000000;
    std::map<AccountID, int64_t> deltaVotes;
    for (auto const& kv : mEntry)
    {
        auto const& key = kv.first;
        auto const& entry = kv.second;
        if (key.type() != ACCOUNT)
        {
            continue;
        }

        if (entry)
        {
            auto const& acc = entry->data.account();
            if (acc.inflationDest && acc.balance >= MIN_VOTES_TO_INCLUDE)
            {
                deltaVotes[*acc.inflationDest] += acc.balance;
            }
        }

        auto previous = mParent.getNewestVersion(key);
        if (previous)
        {
            auto const& acc = previous->data.account();
            if (acc.inflationDest && acc.balance >= MIN_VOTES_TO_INCLUDE)
            {
                deltaVotes[*acc.inflationDest] -= acc.balance;
            }
        }
    }
    return deltaVotes;
}

std::map<AccountID, int64_t>
LedgerTxn::Impl::getTotalVotes(
    std::vector<InflationWinner> const& parentWinners,
    std::map<AccountID, int64_t> const& deltaVotes, int64_t minVotes) const
{
    std::map<AccountID, int64_t> totalVotes;
    for (auto const& winner : parentWinners)
    {
        totalVotes.emplace(winner.accountID, winner.votes);
    }
    for (auto const& delta : deltaVotes)
    {
        auto const& accountID = delta.first;
        auto const& voteDelta = delta.second;
        if ((totalVotes.find(accountID) != totalVotes.end()) ||
            voteDelta >= minVotes)
        {
            totalVotes[accountID] += voteDelta;
        }
    }
    return totalVotes;
}

std::vector<InflationWinner>
LedgerTxn::Impl::enumerateInflationWinners(
    std::map<AccountID, int64_t> const& totalVotes, size_t maxWinners,
    int64_t minVotes) const
{
    std::vector<InflationWinner> winners;
    for (auto const& total : totalVotes)
    {
        auto const& accountID = total.first;
        auto const& voteTotal = total.second;
        if (voteTotal >= minVotes)
        {
            winners.push_back({accountID, voteTotal});
        }
    }

    // Sort the new winners and remove the excess
    std::sort(winners.begin(), winners.end(),
              [](auto const& lhs, auto const& rhs) {
                  if (lhs.votes == rhs.votes)
                  {
                      return KeyUtils::toStrKey(lhs.accountID) >
                             KeyUtils::toStrKey(rhs.accountID);
                  }
                  return lhs.votes > rhs.votes;
              });
    if (winners.size() > maxWinners)
    {
        winners.resize(maxWinners);
    }
    return winners;
}

std::vector<InflationWinner>
LedgerTxn::Impl::getInflationWinners(size_t maxWinners, int64_t minVotes)
{
    // Calculate vote changes relative to parent
    auto deltaVotes = getDeltaVotes();

    // Have to load extra winners corresponding to the number of accounts that
    // have had their vote totals change
    size_t numChanged =
        std::count_if(deltaVotes.cbegin(), deltaVotes.cend(),
                      [](auto const& val) { return val.second != 0; });
    // Equivalent to maxWinners + numChanged > MAX
    if (std::numeric_limits<size_t>::max() - numChanged < maxWinners)
    {
        throw std::runtime_error("max winners overflowed");
    }
    size_t newMaxWinners = maxWinners + numChanged;

    // Have to load accounts that could be winners after accounting for the
    // change in their vote totals
    auto maxIncreaseIter =
        std::max_element(deltaVotes.cbegin(), deltaVotes.cend(),
                         [](auto const& lhs, auto const& rhs) {
                             return lhs.second < rhs.second;
                         });
    int64_t maxIncrease = (maxIncreaseIter != deltaVotes.cend())
                              ? std::max<int64_t>(0, maxIncreaseIter->second)
                              : 0;
    int64_t newMinVotes =
        (minVotes > maxIncrease) ? (minVotes - maxIncrease) : 0;

    // Get winners from parent, update votes, and add potential new winners
    // Note: It is possible that there are new winners in the case where an
    // account was receiving no votes before this ledger but now some accounts
    // are voting for it
    auto totalVotes =
        getTotalVotes(mParent.getInflationWinners(newMaxWinners, newMinVotes),
                      deltaVotes, minVotes);

    // Enumerate the new winners in sorted order
    return enumerateInflationWinners(totalVotes, maxWinners, minVotes);
}

std::vector<InflationWinner>
LedgerTxn::queryInflationWinners(size_t maxWinners, int64_t minVotes)
{
    return getImpl()->queryInflationWinners(maxWinners, minVotes);
}

std::vector<InflationWinner>
LedgerTxn::Impl::queryInflationWinners(size_t maxWinners, int64_t minVotes)
{
    throwIfSealed();
    throwIfChild();
    return getInflationWinners(maxWinners, minVotes);
}

std::vector<LedgerEntry>
LedgerTxn::getLiveEntries()
{
    return getImpl()->getLiveEntries();
}

std::vector<LedgerEntry>
LedgerTxn::Impl::getLiveEntries()
{
    std::vector<LedgerEntry> res;
    res.reserve(mEntry.size());
    maybeUpdateLastModifiedThenInvokeThenSeal([&res](EntryMap const& entries) {
        for (auto const& kv : entries)
        {
            auto const& entry = kv.second;
            if (entry)
            {
                res.push_back(*entry);
            }
        }
    });
    return res;
}

std::shared_ptr<LedgerEntry const>
LedgerTxn::getNewestVersion(LedgerKey const& key) const
{
    return getImpl()->getNewestVersion(key);
}

std::shared_ptr<LedgerEntry const>
LedgerTxn::Impl::getNewestVersion(LedgerKey const& key) const
{
    auto iter = mEntry.find(key);
    if (iter != mEntry.end())
    {
        return iter->second;
    }
    return mParent.getNewestVersion(key);
}

std::unordered_map<LedgerKey, LedgerEntry>
LedgerTxn::getOffersByAccountAndAsset(AccountID const& account,
                                      Asset const& asset)
{
    return getImpl()->getOffersByAccountAndAsset(account, asset);
}

std::unordered_map<LedgerKey, LedgerEntry>
LedgerTxn::Impl::getOffersByAccountAndAsset(AccountID const& account,
                                            Asset const& asset)
{
    auto offers = mParent.getOffersByAccountAndAsset(account, asset);
    for (auto const& kv : mEntry)
    {
        auto const& key = kv.first;
        auto const& entry = kv.second;
        if (key.type() != OFFER)
        {
            continue;
        }
        if (!entry)
        {
            offers.erase(key);
            continue;
        }

        auto const& oe = entry->data.offer();
        if (oe.sellerID == account &&
            (oe.selling == asset || oe.buying == asset))
        {
            offers[key] = *entry;
        }
        else
        {
            offers.erase(key);
        }
    }
    return offers;
}

LedgerTxnEntry
LedgerTxn::load(LedgerKey const& key)
{
    return getImpl()->load(*this, key);
}

LedgerTxnEntry
LedgerTxn::Impl::load(LedgerTxn& self, LedgerKey const& key)
{
    throwIfSealed();
    throwIfChild();
    if (mActive.find(key) != mActive.end())
    {
        throw std::runtime_error("Key is active");
    }

    auto newest = getNewestVersion(key);
    if (!newest)
    {
        return {};
    }

    auto current = std::make_shared<LedgerEntry>(*newest);
    auto impl = LedgerTxnEntry::makeSharedImpl(self, *current);

    // Set the key to active before constructing the LedgerTxnEntry, as this
    // can throw and the LedgerTxnEntry destructor requires that mActive
    // contains key. LedgerTxnEntry constructor does not throw so this is
    // still exception safe.
    mActive.emplace(key, toEntryImplBase(impl));
    LedgerTxnEntry ltxe(impl);

    // std::shared_ptr assignment is noexcept
    mEntry[key] = current;
    return ltxe;
}

std::map<AccountID, std::vector<LedgerTxnEntry>>
LedgerTxn::loadAllOffers()
{
    return getImpl()->loadAllOffers(*this);
}

std::map<AccountID, std::vector<LedgerTxnEntry>>
LedgerTxn::Impl::loadAllOffers(LedgerTxn& self)
{
    throwIfSealed();
    throwIfChild();

    auto previousEntries = mEntry;
    auto offers = getAllOffers();
    try
    {
        std::map<AccountID, std::vector<LedgerTxnEntry>> offersByAccount;
        for (auto const& kv : offers)
        {
            auto const& key = kv.first;
            auto const& sellerID = key.offer().sellerID;
            offersByAccount[sellerID].emplace_back(load(self, key));
        }
        return offersByAccount;
    }
    catch (...)
    {
        // For associative containers, swap does not throw unless the exception
        // is thrown by the swap of the Compare object (which is of type
        // std::less<LedgerKey>, so this should not throw when swapped)
        mEntry.swap(previousEntries);
        throw;
    }
}

LedgerTxnEntry
LedgerTxn::loadBestOffer(Asset const& buying, Asset const& selling)
{
    return getImpl()->loadBestOffer(*this, buying, selling);
}

LedgerTxnEntry
LedgerTxn::Impl::loadBestOffer(LedgerTxn& self, Asset const& buying,
                               Asset const& selling)
{
    throwIfSealed();
    throwIfChild();

    std::unordered_set<LedgerKey> exclude;
    auto le = getBestOffer(buying, selling, exclude);
    return le ? load(self, LedgerEntryKey(*le)) : LedgerTxnEntry();
}

LedgerTxnHeader
LedgerTxn::loadHeader()
{
    return getImpl()->loadHeader(*this);
}

LedgerTxnHeader
LedgerTxn::Impl::loadHeader(LedgerTxn& self)
{
    throwIfSealed();
    throwIfChild();
    if (mActiveHeader)
    {
        throw std::runtime_error("LedgerTxnHeader is active");
    }

    // Set the key to active before constructing the LedgerTxnHeader, as this
    // can throw and the LedgerTxnHeader destructor requires that
    // mActiveHeader is not empty. LedgerTxnHeader constructor does not throw
    // so this is still exception safe.
    mActiveHeader = LedgerTxnHeader::makeSharedImpl(self, *mHeader);
    return LedgerTxnHeader(mActiveHeader);
}

std::vector<LedgerTxnEntry>
LedgerTxn::loadOffersByAccountAndAsset(AccountID const& accountID,
                                       Asset const& asset)
{
    return getImpl()->loadOffersByAccountAndAsset(*this, accountID, asset);
}

std::vector<LedgerTxnEntry>
LedgerTxn::Impl::loadOffersByAccountAndAsset(LedgerTxn& self,
                                             AccountID const& accountID,
                                             Asset const& asset)
{
    throwIfSealed();
    throwIfChild();

    auto previousEntries = mEntry;
    auto offers = getOffersByAccountAndAsset(accountID, asset);
    try
    {
        std::vector<LedgerTxnEntry> res;
        res.reserve(offers.size());
        for (auto const& kv : offers)
        {
            auto const& key = kv.first;
            res.emplace_back(load(self, key));
        }
        return res;
    }
    catch (...)
    {
        // For associative containers, swap does not throw unless the exception
        // is thrown by the swap of the Compare object (which is of type
        // std::less<LedgerKey>, so this should not throw when swapped)
        mEntry.swap(previousEntries);
        throw;
    }
}

ConstLedgerTxnEntry
LedgerTxn::loadWithoutRecord(LedgerKey const& key)
{
    return getImpl()->loadWithoutRecord(*this, key);
}

ConstLedgerTxnEntry
LedgerTxn::Impl::loadWithoutRecord(LedgerTxn& self, LedgerKey const& key)
{
    throwIfSealed();
    throwIfChild();
    if (mActive.find(key) != mActive.end())
    {
        throw std::runtime_error("Key is active");
    }

    auto newest = getNewestVersion(key);
    if (!newest)
    {
        return {};
    }

    auto impl = ConstLedgerTxnEntry::makeSharedImpl(self, *newest);

    // Set the key to active before constructing the ConstLedgerTxnEntry, as
    // this can throw and the LedgerTxnEntry destructor requires that mActive
    // contains key. ConstLedgerTxnEntry constructor does not throw so this is
    // still exception safe.
    mActive.emplace(key, toEntryImplBase(impl));
    return ConstLedgerTxnEntry(impl);
}

void
LedgerTxn::rollback()
{
    getImpl()->rollback();
    mImpl.reset();
}

void
LedgerTxn::Impl::rollback()
{
    if (mChild)
    {
        mChild->rollback();
    }

    mActive.clear();
    mActiveHeader.reset();

    mParent.rollbackChild();
}

void
LedgerTxn::rollbackChild()
{
    getImpl()->rollbackChild();
}

void
LedgerTxn::Impl::rollbackChild()
{
    mChild = nullptr;
}

void
LedgerTxn::unsealHeader(std::function<void(LedgerHeader&)> f)
{
    getImpl()->unsealHeader(*this, f);
}

void
LedgerTxn::Impl::unsealHeader(LedgerTxn& self,
                              std::function<void(LedgerHeader&)> f)
{
    if (!mIsSealed)
    {
        throw std::runtime_error("LedgerTxn is not sealed");
    }
    if (mActiveHeader)
    {
        throw std::runtime_error("LedgerTxnHeader is active");
    }

    mActiveHeader = LedgerTxnHeader::makeSharedImpl(self, *mHeader);
    LedgerTxnHeader header(mActiveHeader);
    f(header.current());
}

LedgerTxn::Impl::EntryMap
LedgerTxn::Impl::maybeUpdateLastModified() const
{
    throwIfSealed();
    throwIfChild();

    // Note: We do a deep copy here since a shallow copy would not be exception
    // safe.
    EntryMap entries;
    entries.reserve(mEntry.size());
    for (auto const& kv : mEntry)
    {
        auto const& key = kv.first;
        std::shared_ptr<LedgerEntry> entry;
        if (kv.second)
        {
            entry = std::make_shared<LedgerEntry>(*kv.second);
            if (mShouldUpdateLastModified)
            {
                entry->lastModifiedLedgerSeq = mHeader->ledgerSeq;
            }
        }
        entries.emplace(key, entry);
    }
    return entries;
}

void
LedgerTxn::Impl::maybeUpdateLastModifiedThenInvokeThenSeal(
    std::function<void(EntryMap const&)> f)
{
    if (!mIsSealed)
    {
        // Invokes throwIfChild and throwIfSealed
        auto entries = maybeUpdateLastModified();

        f(entries);

        // For associative containers, swap does not throw unless the exception
        // is thrown by the swap of the Compare object (which is of type
        // std::less<LedgerKey>, so this should not throw when swapped)
        mEntry.swap(entries);

        // std::set<...>::clear does not throw
        // std::shared_ptr<...>::reset does not throw
        mActive.clear();
        mActiveHeader.reset();
        mIsSealed = true;
    }
    else // Note: can't have child if sealed
    {
        f(mEntry);
    }
}

// Implementation of LedgerTxn::Impl::EntryIteratorImpl ---------------------
LedgerTxn::Impl::EntryIteratorImpl::EntryIteratorImpl(IteratorType const& begin,
                                                      IteratorType const& end)
    : mIter(begin), mEnd(end)
{
}

void
LedgerTxn::Impl::EntryIteratorImpl::advance()
{
    ++mIter;
}

bool
LedgerTxn::Impl::EntryIteratorImpl::atEnd() const
{
    return mIter == mEnd;
}

LedgerEntry const&
LedgerTxn::Impl::EntryIteratorImpl::entry() const
{
    return *(mIter->second);
}

bool
LedgerTxn::Impl::EntryIteratorImpl::entryExists() const
{
    return (bool)(mIter->second);
}

LedgerKey const&
LedgerTxn::Impl::EntryIteratorImpl::key() const
{
    return mIter->first;
}

// Implementation of LedgerTxnRoot ------------------------------------------
LedgerTxnRoot::LedgerTxnRoot(Database& db, size_t entryCacheSize,
                             size_t bestOfferCacheSize)
    : mImpl(std::make_unique<Impl>(db, entryCacheSize, bestOfferCacheSize))
{
}

LedgerTxnRoot::Impl::Impl(Database& db, size_t entryCacheSize,
                          size_t bestOfferCacheSize)
    : mDatabase(db)
    , mHeader(std::make_unique<LedgerHeader>())
    , mEntryCache(entryCacheSize)
    , mBestOffersCache(bestOfferCacheSize)
    , mChild(nullptr)
    , mPrefetcher(std::make_unique<Prefetcher>())
{
}

LedgerTxnRoot::~LedgerTxnRoot()
{
}

LedgerTxnRoot::Impl::~Impl()
{
    if (mChild)
    {
        mChild->rollback();
    }
}

void
LedgerTxnRoot::addChild(AbstractLedgerTxn& child)
{
    mImpl->addChild(child);
}

void
LedgerTxnRoot::Impl::addChild(AbstractLedgerTxn& child)
{
    if (mChild)
    {
        throw std::runtime_error("LedgerTxnRoot already has child");
    }
    mTransaction = std::make_unique<soci::transaction>(mDatabase.getSession());
    mChild = &child;
}

void
LedgerTxnRoot::Impl::throwIfChild() const
{
    if (mChild)
    {
        throw std::runtime_error("LedgerTxnRoot has child");
    }
}

void
LedgerTxnRoot::commitChild(EntryIterator iter)
{
    mImpl->commitChild(std::move(iter));
}

void
LedgerTxnRoot::Impl::commitChild(EntryIterator iter)
{
    // Cancel all pending prefetch loads
    mPrefetcher->cancelAllPrefetches();

    // Assignment of xdrpp objects does not have the strong exception safety
    // guarantee, so use std::unique_ptr<...>::swap to achieve it
    auto childHeader = std::make_unique<LedgerHeader>(mChild->getHeader());

    try
    {
        for (; (bool)iter; ++iter)
        {
            auto const& key = iter.key();
            switch (key.type())
            {
            case ACCOUNT:
                storeAccount(iter);
                break;
            case DATA:
                storeData(iter);
                break;
            case OFFER:
                storeOffer(iter);
                break;
            case TRUSTLINE:
                storeTrustLine(iter);
                break;
            default:
                throw std::runtime_error("Unknown key type");
            }
        }

        mTransaction->commit();
        mDatabase.clearPreparedStatementCache();
    }
    catch (std::exception& e)
    {
        printErrorAndAbort("fatal error during commit to LedgerTxnRoot: ",
                           e.what());
    }
    catch (...)
    {
        printErrorAndAbort(
            "unknown fatal error during commit to LedgerTxnRoot");
    }

    // Clearing the cache does not throw
    mBestOffersCache.clear();
    mEntryCache.clear();
    mPrefetcher->clearAllPrefetched();

    // std::unique_ptr<...>::reset does not throw
    mTransaction.reset();

    // std::unique_ptr<...>::swap does not throw
    mHeader.swap(childHeader);
    mChild = nullptr;
}

std::string
LedgerTxnRoot::Impl::tableFromLedgerEntryType(LedgerEntryType let)
{
    switch (let)
    {
    case ACCOUNT:
        return "accounts";
    case DATA:
        return "accountdata";
    case OFFER:
        return "offers";
    case TRUSTLINE:
        return "trustlines";
    default:
        throw std::runtime_error("Unknown ledger entry type");
    }
}

uint64_t
LedgerTxnRoot::countObjects(LedgerEntryType let) const
{
    return mImpl->countObjects(let);
}

uint64_t
LedgerTxnRoot::Impl::countObjects(LedgerEntryType let) const
{
    using namespace soci;
    throwIfChild();

    std::string query =
        "SELECT COUNT(*) FROM " + tableFromLedgerEntryType(let) + ";";
    uint64_t count = 0;
    mDatabase.getSession() << query, into(count);
    return count;
}

uint64_t
LedgerTxnRoot::countObjects(LedgerEntryType let,
                            LedgerRange const& ledgers) const
{
    return mImpl->countObjects(let, ledgers);
}

uint64_t
LedgerTxnRoot::Impl::countObjects(LedgerEntryType let,
                                  LedgerRange const& ledgers) const
{
    using namespace soci;
    throwIfChild();

    std::string query = "SELECT COUNT(*) FROM " +
                        tableFromLedgerEntryType(let) +
                        " WHERE lastmodified >= :v1 AND lastmodified <= :v2;";
    uint64_t count = 0;
    int first = static_cast<int>(ledgers.first());
    int last = static_cast<int>(ledgers.last());
    mDatabase.getSession() << query, into(count), use(first), use(last);
    return count;
}

void
LedgerTxnRoot::deleteObjectsModifiedOnOrAfterLedger(uint32_t ledger) const
{
    return mImpl->deleteObjectsModifiedOnOrAfterLedger(ledger);
}

void
LedgerTxnRoot::Impl::deleteObjectsModifiedOnOrAfterLedger(uint32_t ledger) const
{
    using namespace soci;
    throwIfChild();
    mEntryCache.clear();
    mBestOffersCache.clear();

    for (auto let : {ACCOUNT, DATA, TRUSTLINE, OFFER})
    {
        std::string query = "DELETE FROM " + tableFromLedgerEntryType(let) +
                            " WHERE lastmodified >= :v1";
        mDatabase.getSession() << query, use(ledger);
    }
}

void
LedgerTxnRoot::dropAccounts()
{
    mImpl->dropAccounts();
}

void
LedgerTxnRoot::dropData()
{
    mImpl->dropData();
}

void
LedgerTxnRoot::dropOffers()
{
    mImpl->dropOffers();
}

void
LedgerTxnRoot::dropTrustLines()
{
    mImpl->dropTrustLines();
}

std::unordered_map<LedgerKey, LedgerEntry>
LedgerTxnRoot::getAllOffers()
{
    return mImpl->getAllOffers();
}

void
LedgerTxnRoot::prefetch(LedgerKey const& key)
{
    mImpl->prefetch(key);
}

void
LedgerTxnRoot::prefetchNow(LedgerKey const& key)
{
    mImpl->prefetchNow(key);
}

void
LedgerTxnRoot::cancelPrefetch(LedgerKey const& key)
{
    mImpl->cancelPrefetch(key);
}

void
LedgerTxnRoot::cancelAllPrefetches()
{
    mImpl->cancelAllPrefetches();
}

std::unordered_map<LedgerKey, LedgerEntry>
LedgerTxnRoot::Impl::getAllOffers()
{
    std::vector<LedgerEntry> offers;
    try
    {
        offers = loadAllOffers();
    }
    catch (std::exception& e)
    {
        printErrorAndAbort(
            "fatal error when getting all offers from LedgerTxnRoot: ",
            e.what());
    }
    catch (...)
    {
        printErrorAndAbort(
            "unknown fatal error when getting all offers from LedgerTxnRoot");
    }

    std::unordered_map<LedgerKey, LedgerEntry> offersByKey(offers.size());
    for (auto const& offer : offers)
    {
        offersByKey.emplace(LedgerEntryKey(offer), offer);
    }
    return offersByKey;
}

std::shared_ptr<LedgerEntry const>
LedgerTxnRoot::getBestOffer(Asset const& buying, Asset const& selling,
                            std::unordered_set<LedgerKey>& exclude)
{
    return mImpl->getBestOffer(buying, selling, exclude);
}

static std::shared_ptr<LedgerEntry const>
findIncludedOffer(std::list<LedgerEntry>::const_iterator iter,
                  std::list<LedgerEntry>::const_iterator const& end,
                  std::unordered_set<LedgerKey> const& exclude)
{
    for (; iter != end; ++iter)
    {
        auto key = LedgerEntryKey(*iter);
        if (exclude.find(key) == exclude.end())
        {
            return std::make_shared<LedgerEntry const>(*iter);
        }
    }
    return {};
}

std::shared_ptr<LedgerEntry const>
LedgerTxnRoot::Impl::getBestOffer(Asset const& buying, Asset const& selling,
                                  std::unordered_set<LedgerKey>& exclude)
{
    // Note: Elements of mBestOffersCache are properly sorted lists of the best
    // offers for a certain asset pair. This function maintaints the invariant
    // that the lists of best offers remain properly sorted. The sort order is
    // that determined by loadBestOffers and isBetterOffer (both induce the same
    // order).
    BestOffersCacheEntry emptyCacheEntry{{}, false};
    auto& cached = getFromBestOffersCache(buying, selling, emptyCacheEntry);
    auto& offers = cached.bestOffers;

    auto res = findIncludedOffer(offers.cbegin(), offers.cend(), exclude);

    size_t const BATCH_SIZE = 5;
    while (!res && !cached.allLoaded)
    {
        std::list<LedgerEntry>::const_iterator newOfferIter;
        try
        {
            newOfferIter = loadBestOffers(offers, buying, selling, BATCH_SIZE,
                                          offers.size());
        }
        catch (std::exception& e)
        {
            printErrorAndAbort(
                "fatal error when getting best offer from LedgerTxnRoot: ",
                e.what());
        }
        catch (...)
        {
            printErrorAndAbort("unknown fatal error when getting best offer "
                               "from LedgerTxnRoot");
        }

        if (std::distance(newOfferIter, offers.cend()) < BATCH_SIZE)
        {
            cached.allLoaded = true;
        }
        res = findIncludedOffer(newOfferIter, offers.cend(), exclude);
    }
    return res;
}

std::unordered_map<LedgerKey, LedgerEntry>
LedgerTxnRoot::getOffersByAccountAndAsset(AccountID const& account,
                                          Asset const& asset)
{
    return mImpl->getOffersByAccountAndAsset(account, asset);
}

std::unordered_map<LedgerKey, LedgerEntry>
LedgerTxnRoot::Impl::getOffersByAccountAndAsset(AccountID const& account,
                                                Asset const& asset)
{
    std::vector<LedgerEntry> offers;
    try
    {
        offers = loadOffersByAccountAndAsset(account, asset);
    }
    catch (std::exception& e)
    {
        printErrorAndAbort("fatal error when getting offers by account and "
                           "asset from LedgerTxnRoot: ",
                           e.what());
    }
    catch (...)
    {
        printErrorAndAbort("unknown fatal error when getting offers by account "
                           "and asset from LedgerTxnRoot");
    }

    std::unordered_map<LedgerKey, LedgerEntry> res(offers.size());
    for (auto const& offer : offers)
    {
        res.emplace(LedgerEntryKey(offer), offer);
    }
    return res;
}

LedgerHeader const&
LedgerTxnRoot::getHeader() const
{
    return mImpl->getHeader();
}

LedgerHeader const&
LedgerTxnRoot::Impl::getHeader() const
{
    return *mHeader;
}

std::vector<InflationWinner>
LedgerTxnRoot::getInflationWinners(size_t maxWinners, int64_t minVotes)
{
    return mImpl->getInflationWinners(maxWinners, minVotes);
}

std::vector<InflationWinner>
LedgerTxnRoot::Impl::getInflationWinners(size_t maxWinners, int64_t minVotes)
{
    try
    {
        return loadInflationWinners(maxWinners, minVotes);
    }
    catch (std::exception& e)
    {
        printErrorAndAbort(
            "fatal error when getting inflation winners from LedgerTxnRoot: ",
            e.what());
    }
    catch (...)
    {
        printErrorAndAbort("unknown fatal error when getting inflation winners "
                           "from LedgerTxnRoot");
    }
}

std::shared_ptr<LedgerEntry const>
LedgerTxnRoot::getNewestVersion(LedgerKey const& key) const
{
    return mImpl->getNewestVersion(key);
}

std::shared_ptr<LedgerEntry const>
LedgerTxnRoot::Impl::getNewestVersion(LedgerKey const& key) const
{
    auto cacheKey = getEntryCacheKey(key);
    if (mEntryCache.exists(cacheKey))
    {
        return getFromEntryCache(cacheKey);
    }

    auto prefetched = mPrefetcher->getPrefetched(key);
    if (prefetched.first)
    {
        return prefetched.second;
    }

    std::shared_ptr<LedgerEntry const> entry;
    try
    {
        switch (key.type())
        {
        case ACCOUNT:
            entry = loadAccount(key);
            break;
        case DATA:
            entry = loadData(key);
            break;
        case OFFER:
            entry = loadOffer(key);
            break;
        case TRUSTLINE:
            entry = loadTrustLine(key);
            break;
        default:
            throw std::runtime_error("Unknown key type");
        }
    }
    catch (std::exception& e)
    {
        printErrorAndAbort(
            "fatal error when loading ledger entry from LedgerTxnRoot: ",
            e.what());
    }
    catch (...)
    {
        printErrorAndAbort("unknown fatal error when loading ledger entry from "
                           "LedgerTxnRoot");
    }

    putInEntryCache(cacheKey, entry);
    return entry;
}

void
LedgerTxnRoot::rollbackChild()
{
    mImpl->rollbackChild();
}

void
LedgerTxnRoot::Impl::rollbackChild()
{
    try
    {
        mTransaction->rollback();
        mTransaction.reset();
    }
    catch (std::exception& e)
    {
        printErrorAndAbort(
            "fatal error when rolling back child of LedgerTxnRoot: ", e.what());
    }
    catch (...)
    {
        printErrorAndAbort(
            "unknown fatal error when rolling back child of LedgerTxnRoot");
    }

    mChild = nullptr;
}

void
LedgerTxnRoot::Impl::storeAccount(EntryIterator const& iter)
{
    if (iter.entryExists())
    {
        auto const previous = getNewestVersion(iter.key());
        insertOrUpdateAccount(iter.entry(), !previous);
    }
    else
    {
        deleteAccount(iter.key());
    }
}

void
LedgerTxnRoot::Impl::storeData(EntryIterator const& iter)
{
    if (iter.entryExists())
    {
        auto const previous = getNewestVersion(iter.key());
        insertOrUpdateData(iter.entry(), !previous);
    }
    else
    {
        deleteData(iter.key());
    }
}

void
LedgerTxnRoot::Impl::storeOffer(EntryIterator const& iter)
{
    if (iter.entryExists())
    {
        auto const previous = getNewestVersion(iter.key());
        insertOrUpdateOffer(iter.entry(), !previous);
    }
    else
    {
        deleteOffer(iter.key());
    }
}

void
LedgerTxnRoot::Impl::storeTrustLine(EntryIterator const& iter)
{
    if (iter.entryExists())
    {
        auto const previous = getNewestVersion(iter.key());
        insertOrUpdateTrustLine(iter.entry(), !previous);
    }
    else
    {
        deleteTrustLine(iter.key());
    }
}

LedgerTxnRoot::Impl::EntryCacheKey
LedgerTxnRoot::Impl::getEntryCacheKey(LedgerKey const& key) const
{
    return binToHex(xdr::xdr_to_opaque(key));
}

std::shared_ptr<LedgerEntry const>
LedgerTxnRoot::Impl::getFromEntryCache(EntryCacheKey const& cacheKey) const
{
    try
    {
        return mEntryCache.get(cacheKey);
    }
    catch (...)
    {
        mEntryCache.clear();
        throw;
    }
}

void
LedgerTxnRoot::Impl::putInEntryCache(
    EntryCacheKey const& cacheKey,
    std::shared_ptr<LedgerEntry const> const& entry) const
{
    try
    {
        mEntryCache.put(cacheKey, entry);
    }
    catch (...)
    {
        mEntryCache.clear();
        throw;
    }
}

LedgerTxnRoot::Impl::BestOffersCacheEntry&
LedgerTxnRoot::Impl::getFromBestOffersCache(
    Asset const& buying, Asset const& selling,
    BestOffersCacheEntry& defaultValue) const
{
    try
    {
        auto cacheKey = binToHex(xdr::xdr_to_opaque(buying)) +
                        binToHex(xdr::xdr_to_opaque(selling));
        if (!mBestOffersCache.exists(cacheKey))
        {
            mBestOffersCache.put(cacheKey, defaultValue);
        }
        return mBestOffersCache.exists(cacheKey)
                   ? mBestOffersCache.get(cacheKey)
                   : defaultValue;
    }
    catch (...)
    {
        mBestOffersCache.clear();
        throw;
    }
}

void
LedgerTxnRoot::writeSignersTableIntoAccountsTable()
{
    mImpl->writeSignersTableIntoAccountsTable();
}

void
<<<<<<< HEAD
LedgerTxnRoot::encodeDataNamesBase64()
{
    mImpl->encodeDataNamesBase64();
}

void
LedgerTxnRoot::encodeHomeDomainsBase64()
{
    mImpl->encodeHomeDomainsBase64();
}

std::unordered_map<LedgerKey, std::shared_ptr<LedgerEntry const>>
LedgerTxnRoot::getNewestVersion(std::vector<LedgerKey> const& key)
{
    return mImpl->getNewestVersion(key);
}

std::unordered_map<LedgerKey, std::shared_ptr<LedgerEntry const>>
LedgerTxnRoot::Impl::getNewestVersion(std::vector<LedgerKey> const& key)
{
    switch (key[0].type())
    {
    case ACCOUNT:
        return bulkLoadAccounts(key);
    case TRUSTLINE:
        return bulkLoadTrustLines(key);
    case OFFER:
        return bulkLoadOffers(key);
    case DATA:
        return bulkLoadData(key);
    default:
        std::abort();
    }
=======
LedgerTxnRoot::Impl::prefetch(LedgerKey const& key)
{
    mPrefetcher->queueForPrefetch(key, false);
}

void
LedgerTxnRoot::Impl::prefetchNow(LedgerKey const& key)
{
    mPrefetcher->queueForPrefetch(key, true);
}

void
LedgerTxnRoot::Impl::cancelPrefetch(LedgerKey const& key)
{
    mPrefetcher->cancelPrefetch(key);
}

void
LedgerTxnRoot::Impl::cancelAllPrefetches()
{
    mPrefetcher->cancelAllPrefetches();
>>>>>>> 0d6805db
}
}<|MERGE_RESOLUTION|>--- conflicted
+++ resolved
@@ -1873,7 +1873,6 @@
 }
 
 void
-<<<<<<< HEAD
 LedgerTxnRoot::encodeDataNamesBase64()
 {
     mImpl->encodeDataNamesBase64();
@@ -1907,7 +1906,7 @@
     default:
         std::abort();
     }
-=======
+
 LedgerTxnRoot::Impl::prefetch(LedgerKey const& key)
 {
     mPrefetcher->queueForPrefetch(key, false);
@@ -1929,6 +1928,5 @@
 LedgerTxnRoot::Impl::cancelAllPrefetches()
 {
     mPrefetcher->cancelAllPrefetches();
->>>>>>> 0d6805db
 }
 }